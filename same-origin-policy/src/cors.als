--- conflicted
+++ resolved
@@ -10,11 +10,7 @@
 open script
 open origin
 
-<<<<<<< HEAD
 sig CorsRequest in script/XmlHttpRequest {
-=======
-sig CorsRequest in HttpRequest {
->>>>>>> 2fc45358
   -- "origin" header
   origin: Origin,
   -- "access-control-allow-origin" header
