/**
	* script.als
	* 	A model of a browser script
	*/
module script

open browser


// A script can issue requests through the XmlHttpRequest object
// In reality though, these requests are issued by the browser on behalf
// of the script but that's fine.
abstract sig Script extends Client { context : Document }

/* Calls initiated by scripts*/

// HTTP requests sent by a script
sig XMLHttpRequest extends HttpRequest {}{
  from in Script
  noBrowserChange[before, after] and noDocumentChange[before, after]
}

<<<<<<< HEAD
abstract sig BrowserOp extends Call { doc : Document }{
  from in Script and to in Browser
  doc + from.context in to.documents.before
=======
abstract sig BrowserOp extends Call {
  doc : Document	
}{
  from in Script
  to in Browser
  from.context + doc in to.documents.before
>>>>>>> a56312c3
  -- states of browsers remain the same; only documents themselves change
  noBrowserChange[before, after]
}

// Reads the content of a document 
// Represents a set of accessor methods such as "document.documentElement"
sig ReadDOM extends BrowserOp { result : Resource }{
  -- return the current content of the target document
  result = doc.content.before
  -- neither content nor domain property of document changes
  noDocumentChange[before, after]
}

// Modify the content of a document
sig WriteDOM extends BrowserOp { new_dom : Resource }{
  -- the new content of the document is set to input argument
  content.after = content.before ++ doc -> new_dom
  -- domain property doesn't change
  domain.after = domain.before
}

// Modify the document.domain property
<<<<<<< HEAD
sig SetDomain extends BrowserOp { new_domain : set Domain }{
=======
sig SetDomain extends BrowserOp {
  new_domain : set Domain
}{
>>>>>>> a56312c3
  doc = from.context
  domain.after = domain.before ++ doc -> new_domain
  -- no change to the content of the document
  content.after = content.before
}

<<<<<<< HEAD
pred noBrowserChange[before, after : Time] {
  documents.after = documents.before and cookies.after = cookies.before  
}

pred noDocumentChange[before, after : Time] {
  content.after = content.before and domain.after = domain.before  
}

run {} for 3
=======
/* Commands */

run {}

// Can a script set the "document.domain" property with a new_domain that doesn't
// match the src?
check { all sd : SetDomain | sd.doc.src.host in sd.new_domain }
>>>>>>> a56312c3
<|MERGE_RESOLUTION|>--- conflicted
+++ resolved
@@ -20,18 +20,9 @@
   noBrowserChange[before, after] and noDocumentChange[before, after]
 }
 
-<<<<<<< HEAD
 abstract sig BrowserOp extends Call { doc : Document }{
   from in Script and to in Browser
   doc + from.context in to.documents.before
-=======
-abstract sig BrowserOp extends Call {
-  doc : Document	
-}{
-  from in Script
-  to in Browser
-  from.context + doc in to.documents.before
->>>>>>> a56312c3
   -- states of browsers remain the same; only documents themselves change
   noBrowserChange[before, after]
 }
@@ -54,20 +45,13 @@
 }
 
 // Modify the document.domain property
-<<<<<<< HEAD
 sig SetDomain extends BrowserOp { new_domain : set Domain }{
-=======
-sig SetDomain extends BrowserOp {
-  new_domain : set Domain
-}{
->>>>>>> a56312c3
   doc = from.context
   domain.after = domain.before ++ doc -> new_domain
   -- no change to the content of the document
   content.after = content.before
 }
 
-<<<<<<< HEAD
 pred noBrowserChange[before, after : Time] {
   documents.after = documents.before and cookies.after = cookies.before  
 }
@@ -77,12 +61,8 @@
 }
 
 run {} for 3
-=======
 /* Commands */
-
-run {}
 
 // Can a script set the "document.domain" property with a new_domain that doesn't
 // match the src?
-check { all sd : SetDomain | sd.doc.src.host in sd.new_domain }
->>>>>>> a56312c3
+check { all sd : SetDomain | sd.doc.src.host in sd.new_domain }