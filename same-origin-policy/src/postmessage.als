/**
  *  postMessage
  *    A model of the HTML5 PostMessage mechanism intended for cross-domain
  *    communication between scripts
  */
module postMessage

open origin
open script
open sop

// Browser API function for cross-document messaging
// used to send a message from one script to another
sig PostMessage extends Call {
  message: Resource,
<<<<<<< HEAD
  targetOrigin: Origin
=======
  srcOrigin, targetOrigin: Origin
}{
  from + to in Script
  srcOrigin = origin[to.context.src] 
>>>>>>> 2fc45358
}

pred postMessageRule {
  -- the receiving frame of a PostMessage must belong to the same origin as
  -- targetOrigin (according to the spec messages that don't satisfy this rule
  -- are discarded)
  all m: PostMessage | origin[m.to.context.src] = m.targetOrigin
}

<<<<<<< HEAD
run {} 
=======
run { some PostMessage }
>>>>>>> 2fc45358
<|MERGE_RESOLUTION|>--- conflicted
+++ resolved
@@ -13,14 +13,10 @@
 // used to send a message from one script to another
 sig PostMessage extends Call {
   message: Resource,
-<<<<<<< HEAD
   targetOrigin: Origin
-=======
-  srcOrigin, targetOrigin: Origin
 }{
   from + to in Script
-  srcOrigin = origin[to.context.src] 
->>>>>>> 2fc45358
+  -- srcOrigin = origin[to.context.src] 
 }
 
 pred postMessageRule {
@@ -30,8 +26,4 @@
   all m: PostMessage | origin[m.to.context.src] = m.targetOrigin
 }
 
-<<<<<<< HEAD
-run {} 
-=======
-run { some PostMessage }
->>>>>>> 2fc45358
+run { some PostMessage }